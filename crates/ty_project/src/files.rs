--- conflicted
+++ resolved
@@ -57,18 +57,10 @@
     /// Returns a mutable view on the index that allows cheap in-place mutations.
     ///
     /// The changes are automatically written back to the database once the view is dropped.
-<<<<<<< HEAD
-    pub(super) fn indexed_mut(db: &mut dyn Db, project: Project) -> Option<IndexedMut> {
-        // Calling `zalsa_mut` cancels all pending salsa queries. This ensures that there are no pending
-        // reads to the file set.
-        // TODO: Use a non-internal API instead https://salsa.zulipchat.com/#narrow/stream/333573-salsa-3.2E0/topic/Expose.20an.20API.20to.20cancel.20other.20queries
-        // let _ = db.as_dyn_database_mut().zalsa_mut();
-=======
     pub(super) fn indexed_mut(db: &mut dyn Db, project: Project) -> Option<IndexedMut<'_>> {
         // Calling `trigger_cancellation` cancels all pending salsa queries. This ensures that there are no pending
         // reads to the file set (this `db` is the only alive db).
         db.trigger_cancellation();
->>>>>>> 8230b798
 
         // Replace the state with lazy. The `IndexedMut` guard restores the state
         // to `State::Indexed`  or sets a new `PackageFiles` when it gets dropped to ensure the state
